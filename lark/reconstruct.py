--- conflicted
+++ resolved
@@ -100,16 +100,8 @@
 
         for origin, rule_aliases in aliases.items():
             for alias in rule_aliases:
-<<<<<<< HEAD
                 yield Rule(origin, [Terminal(alias)], alias=MakeMatchTree(origin.name, [NonTerminal(alias)]))
-            
             yield Rule(origin, [Terminal(origin.name)], alias=MakeMatchTree(origin.name, [origin]))
-        
-=======
-                yield Rule(origin, [Terminal(alias)], MakeMatchTree(origin.name, [NonTerminal(alias)]))
->>>>>>> 5aa648df
-
-            yield Rule(origin, [Terminal(origin.name)], MakeMatchTree(origin.name, [origin]))
 
     def _match(self, term, token):
         if isinstance(token, Tree):
