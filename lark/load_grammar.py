--- conflicted
+++ resolved
@@ -10,11 +10,7 @@
 from contextlib import suppress
 from typing import List, Tuple, Union, Callable, Dict, Optional
 
-<<<<<<< HEAD
-from .utils import bfs, Py36, logger, classify_bool, is_id_continue, is_id_start, bfs_all_unique, small_factors
-=======
 from .utils import bfs, logger, classify_bool, is_id_continue, is_id_start, bfs_all_unique, small_factors
->>>>>>> b79c449d
 from .lexer import Token, TerminalDef, PatternStr, PatternRE
 
 from .parse_tree_builder import ParseTreeBuilder
