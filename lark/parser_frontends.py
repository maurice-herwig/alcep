--- conflicted
+++ resolved
@@ -82,21 +82,11 @@
         self.postlex = lexer_conf.postlex
 
     @classmethod
-<<<<<<< HEAD
-    def deserialize(cls, data, memo, callbacks, postlex, transformer, re_module,
-                    debug):
-        inst = super(WithLexer, cls).deserialize(data, memo)
-
-        inst.postlex = postlex
-        inst.parser = LALR_Parser.deserialize(inst.parser, memo, callbacks,
-                                              debug)
-=======
     def deserialize(cls, data, memo, callbacks, postlex, transformer, re_module, debug):
         inst = super(WithLexer, cls).deserialize(data, memo)
 
         inst.postlex = postlex
         inst.parser = LALR_Parser.deserialize(inst.parser, memo, callbacks, debug)
->>>>>>> aac21d4d
 
         terminals = [item for item in memo.values() if isinstance(item, TerminalDef)]
         inst.lexer_conf.callbacks = _get_lexer_callbacks(transformer, terminals)
