try:
    import regex as re
except ImportError:
    import re
from setuptools import find_packages, setup

__version__ ,= re.findall('__version__: str = "(.*)"', open('lark/__init__.py').read())

setup(
    name = "lark",
    version = __version__,
    packages = ['lark', 'lark.parsers', 'lark.tools', 'lark.grammars', 'lark.__pyinstaller'],

    requires = [],
    install_requires = [],

    extras_require = {
        "regex": ["regex"],
        "nearley": ["js2py"],
        "atomic_cache": ["atomicwrites"],
    },

<<<<<<< HEAD
    package_data = {'': ['*.md', '*.lark'], 'lark': ['py.typed']},
=======
    package_data = {'': ['*.md', '*.lark']},
>>>>>>> ee27eb47

    test_suite = 'tests.__main__',

    # metadata for upload to PyPI
    author = "Erez Shinan",
    author_email = "erezshin@gmail.com",
    description = "a modern parsing library",
    license = "MIT",
    keywords = "Earley LALR parser parsing ast",
    url = "https://github.com/lark-parser/lark",
    download_url = "https://github.com/lark-parser/lark/tarball/master",
    long_description='''
Lark is a modern general-purpose parsing library for Python.

With Lark, you can parse any context-free grammar, efficiently, with very little code.

Main Features:
 - Builds a parse-tree (AST) automagically, based on the structure of the grammar
 - Earley parser
    - Can parse all context-free grammars
    - Full support for ambiguous grammars
 - LALR(1) parser
    - Fast and light, competitive with PLY
    - Can generate a stand-alone parser
 - CYK parser, for highly ambiguous grammars
 - EBNF grammar
 - Unicode fully supported
 - Automatic line & column tracking
 - Standard library of terminals (strings, numbers, names, etc.)
 - Import grammars from Nearley.js
 - Extensive test suite
 - And much more!

Since version 1.0, only Python versions 3.6 and up are supported.
''',

    classifiers=[
        "Development Status :: 5 - Production/Stable",
        "Intended Audience :: Developers",
        "Programming Language :: Python :: 3",
        "Topic :: Software Development :: Libraries :: Python Modules",
        "Topic :: Text Processing :: General",
        "Topic :: Text Processing :: Linguistic",
        "License :: OSI Approved :: MIT License",
    ],
    entry_points = {
        'pyinstaller40': [
            'hook-dirs = lark.__pyinstaller:get_hook_dirs'
        ]
    },
)
<|MERGE_RESOLUTION|>--- conflicted
+++ resolved
@@ -20,11 +20,7 @@
         "atomic_cache": ["atomicwrites"],
     },
 
-<<<<<<< HEAD
-    package_data = {'': ['*.md', '*.lark'], 'lark': ['py.typed']},
-=======
     package_data = {'': ['*.md', '*.lark']},
->>>>>>> ee27eb47
 
     test_suite = 'tests.__main__',
 
