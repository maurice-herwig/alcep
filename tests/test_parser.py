# -*- coding: utf-8 -*-
from __future__ import absolute_import

import re
import unittest
import logging
import os
import sys
from copy import copy, deepcopy

from lark.utils import Py36, isascii

from lark import Token
from lark.load_grammar import FromPackageLoader

try:
    from cStringIO import StringIO as cStringIO
except ImportError:
    # Available only in Python 2.x, 3.x only has io.StringIO from below
    cStringIO = None
from io import (
        StringIO as uStringIO,
        BytesIO,
        open,
    )


try:
    import regex
except ImportError:
    regex = None

import lark
from lark import logger
from lark.lark import Lark
from lark.exceptions import GrammarError, ParseError, UnexpectedToken, UnexpectedInput, UnexpectedCharacters
from lark.tree import Tree
from lark.visitors import Transformer, Transformer_InPlace, v_args
from lark.grammar import Rule
from lark.lexer import TerminalDef, Lexer, TraditionalLexer
from lark.indenter import Indenter

__all__ = ['TestParsers']

__path__ = os.path.dirname(__file__)
def _read(n, *args):
    with open(os.path.join(__path__, n), *args) as f:
        return f.read()

class TestParsers(unittest.TestCase):
    def test_big_list(self):
        Lark(r"""
            start: {}
        """.format(
            "|".join(['"%s"'%i for i in range(250)])
        ))

    def test_same_ast(self):
        "Tests that Earley and LALR parsers produce equal trees"
        g = Lark(r"""start: "(" name_list ("," "*" NAME)? ")"
                    name_list: NAME | name_list "," NAME
                    NAME: /\w+/ """, parser='lalr')
        l = g.parse('(a,b,c,*x)')

        g = Lark(r"""start: "(" name_list ("," "*" NAME)? ")"
                    name_list: NAME | name_list "," NAME
                    NAME: /\w/+ """)
        l2 = g.parse('(a,b,c,*x)')
        assert l == l2, '%s != %s' % (l.pretty(), l2.pretty())

    def test_infinite_recurse(self):
        g = """start: a
               a: a | "a"
            """

        self.assertRaises(GrammarError, Lark, g, parser='lalr')

        # TODO: should it? shouldn't it?
        # l = Lark(g, parser='earley', lexer='dynamic')
        # self.assertRaises(ParseError, l.parse, 'a')

    def test_propagate_positions(self):
        g = Lark("""start: a
                    a: "a"
                 """, propagate_positions=True)

        r = g.parse('a')
        self.assertEqual( r.children[0].meta.line, 1 )

        g = Lark("""start: x
                    x: a
                    a: "a"
                 """, propagate_positions=True)

        r = g.parse('a')
        self.assertEqual( r.children[0].meta.line, 1 )

    def test_expand1(self):

        g = Lark("""start: a
                    ?a: b
                    b: "x"
                 """)

        r = g.parse('x')
        self.assertEqual( r.children[0].data, "b" )

        g = Lark("""start: a
                    ?a: b -> c
                    b: "x"
                 """)

        r = g.parse('x')
        self.assertEqual( r.children[0].data, "c" )

        g = Lark("""start: a
                    ?a: B -> c
                    B: "x"
                 """)
        self.assertEqual( r.children[0].data, "c" )


        g = Lark("""start: a
                    ?a: b b -> c
                    b: "x"
                 """)
        r = g.parse('xx')
        self.assertEqual( r.children[0].data, "c" )

    def test_comment_in_rule_definition(self):
        g = Lark("""start: a
               a: "a"
                // A comment
                // Another comment
                | "b"
                // Still more

               c: "unrelated"
            """)
        r = g.parse('b')
        self.assertEqual( r.children[0].data, "a" )

    def test_visit_tokens(self):
        class T(Transformer):
            def a(self, children):
                return children[0] + "!"
            def A(self, tok):
                return tok.update(value=tok.upper())

        # Test regular
        g = """start: a
            a : A
            A: "x"
            """
        p = Lark(g, parser='lalr')
        r = T(False).transform(p.parse("x"))
        self.assertEqual( r.children, ["x!"] )
        r = T().transform(p.parse("x"))
        self.assertEqual( r.children, ["X!"] )

        # Test internal transformer
        p = Lark(g, parser='lalr', transformer=T())
        r = p.parse("x")
        self.assertEqual( r.children, ["X!"] )

    def test_vargs_meta(self):

        @v_args(meta=True)
        class T1(Transformer):
            def a(self, children, meta):
                assert not children
                return meta.line

            def start(self, children, meta):
                return children

        @v_args(meta=True, inline=True)
        class T2(Transformer):
            def a(self, meta):
                return meta.line

            def start(self, meta, *res):
                return list(res)

        for T in (T1, T2):
            for internal in [False, True]:
                try:
                    g = Lark(r"""start: a+
                                a : "x" _NL?
                                _NL: /\n/+
                            """, parser='lalr', transformer=T() if internal else None, propagate_positions=True)
                except NotImplementedError:
                    assert internal
                    continue

                res = g.parse("xx\nx\nxxx\n\n\nxx")
                assert not internal
                res = T().transform(res)

                self.assertEqual(res, [1, 1, 2, 3, 3, 3, 6, 6])

    def test_vargs_tree(self):
        tree = Lark('''
            start: a a a
            !a: "A"
        ''').parse('AAA')
        tree_copy = deepcopy(tree)

        @v_args(tree=True)
        class T(Transformer):
            def a(self, tree):
                return 1
            def start(self, tree):
                return tree.children

        res = T().transform(tree)
        self.assertEqual(res, [1, 1, 1])
        self.assertEqual(tree, tree_copy)



    def test_embedded_transformer(self):
        class T(Transformer):
            def a(self, children):
                return "<a>"
            def b(self, children):
                return "<b>"
            def c(self, children):
                return "<c>"

        # Test regular
        g = Lark("""start: a
                    a : "x"
                 """, parser='lalr')
        r = T().transform(g.parse("x"))
        self.assertEqual( r.children, ["<a>"] )


        g = Lark("""start: a
                    a : "x"
                 """, parser='lalr', transformer=T())
        r = g.parse("x")
        self.assertEqual( r.children, ["<a>"] )


        # Test Expand1
        g = Lark("""start: a
                    ?a : b
                    b : "x"
                 """, parser='lalr')
        r = T().transform(g.parse("x"))
        self.assertEqual( r.children, ["<b>"] )


        g = Lark("""start: a
                    ?a : b
                    b : "x"
                 """, parser='lalr', transformer=T())
        r = g.parse("x")
        self.assertEqual( r.children, ["<b>"] )

        # Test Expand1 -> Alias
        g = Lark("""start: a
                    ?a : b b -> c
                    b : "x"
                 """, parser='lalr')
        r = T().transform(g.parse("xx"))
        self.assertEqual( r.children, ["<c>"] )


        g = Lark("""start: a
                    ?a : b b -> c
                    b : "x"
                 """, parser='lalr', transformer=T())
        r = g.parse("xx")
        self.assertEqual( r.children, ["<c>"] )

    def test_embedded_transformer_inplace(self):
        @v_args(tree=True)
        class T1(Transformer_InPlace):
            def a(self, tree):
                assert isinstance(tree, Tree), tree
                tree.children.append("tested")
                return tree

            def b(self, tree):
                return Tree(tree.data, tree.children + ['tested2'])

        @v_args(tree=True)
        class T2(Transformer):
            def a(self, tree):
                assert isinstance(tree, Tree), tree
                tree.children.append("tested")
                return tree

            def b(self, tree):
                return Tree(tree.data, tree.children + ['tested2'])

        class T3(Transformer):
            @v_args(tree=True)
            def a(self, tree):
                assert isinstance(tree, Tree)
                tree.children.append("tested")
                return tree

            @v_args(tree=True)
            def b(self, tree):
                return Tree(tree.data, tree.children + ['tested2'])

        for t in [T1(), T2(), T3()]:
            for internal in [False, True]:
                g = Lark("""start: a b
                            a : "x"
                            b : "y"
                        """, parser='lalr', transformer=t if internal else None)
                r = g.parse("xy")
                if not internal:
                    r = t.transform(r)

                a, b = r.children
                self.assertEqual(a.children, ["tested"])
                self.assertEqual(b.children, ["tested2"])

    def test_alias(self):
        Lark("""start: ["a"] "b" ["c"] "e" ["f"] ["g"] ["h"] "x" -> d """)

    def test_backwards_custom_lexer(self):
        class OldCustomLexer(Lexer):
            def __init__(self, lexer_conf):
                pass

            def lex(self, text):
                yield Token('A', 'A')

        p = Lark("""
        start: A
        %declare A
        """, parser='lalr', lexer=OldCustomLexer)

        r = p.parse('')
        self.assertEqual(r, Tree('start', [Token('A', 'A')]))



def _make_full_earley_test(LEXER):
    def _Lark(grammar, **kwargs):
        return Lark(grammar, lexer=LEXER, parser='earley', propagate_positions=True, **kwargs)
    class _TestFullEarley(unittest.TestCase):
        def test_anon(self):
            # Fails an Earley implementation without special handling for empty rules,
            # or re-processing of already completed rules.
            g = Lark(r"""start: B
                         B: ("ab"|/[^b]/)+
                      """, lexer=LEXER)

            self.assertEqual( g.parse('abc').children[0], 'abc')

        def test_earley(self):
            g = Lark("""start: A "b" c
                        A: "a"+
                        c: "abc"
                        """, parser="earley", lexer=LEXER)
            x = g.parse('aaaababc')

        def test_earley2(self):
            grammar = """
            start: statement+

            statement: "r"
                     | "c" /[a-z]/+

            %ignore " "
            """

            program = """c b r"""

            l = Lark(grammar, parser='earley', lexer=LEXER)
            l.parse(program)


        @unittest.skipIf(LEXER=='dynamic', "Only relevant for the dynamic_complete parser")
        def test_earley3(self):
            """Tests prioritization and disambiguation for pseudo-terminals (there should be only one result)

            By default, `+` should immitate regexp greedy-matching
            """
            grammar = """
            start: A A
            A: "a"+
            """

            l = Lark(grammar, parser='earley', lexer=LEXER)
            res = l.parse("aaa")
            self.assertEqual(set(res.children), {'aa', 'a'})
            # XXX TODO fix Earley to maintain correct order
            # i.e. terminals it imitate greedy search for terminals, but lazy search for rules
            # self.assertEqual(res.children, ['aa', 'a'])

        def test_earley4(self):
            grammar = """
            start: A A?
            A: "a"+
            """

            l = Lark(grammar, parser='earley', lexer=LEXER)
            res = l.parse("aaa")
            assert set(res.children) == {'aa', 'a'} or res.children == ['aaa']
            # XXX TODO fix Earley to maintain correct order
            # i.e. terminals it imitate greedy search for terminals, but lazy search for rules
            # self.assertEqual(res.children, ['aaa'])

        def test_earley_repeating_empty(self):
            # This was a sneaky bug!

            grammar = """
            !start: "a" empty empty "b"
            empty: empty2
            empty2:
            """

            parser = Lark(grammar, parser='earley', lexer=LEXER)
            res = parser.parse('ab')

            empty_tree = Tree('empty', [Tree('empty2', [])])
            self.assertSequenceEqual(res.children, ['a', empty_tree, empty_tree, 'b'])

        @unittest.skipIf(LEXER=='standard', "Requires dynamic lexer")
        def test_earley_explicit_ambiguity(self):
            # This was a sneaky bug!

            grammar = """
            start: a b | ab
            a: "a"
            b: "b"
            ab: "ab"
            """

            parser = Lark(grammar, parser='earley', lexer=LEXER, ambiguity='explicit')
            ambig_tree = parser.parse('ab')
            self.assertEqual( ambig_tree.data, '_ambig')
            self.assertEqual( len(ambig_tree.children), 2)

        @unittest.skipIf(LEXER=='standard', "Requires dynamic lexer")
        def test_ambiguity1(self):
            grammar = """
            start: cd+ "e"

            !cd: "c"
               | "d"
               | "cd"

            """
            l = Lark(grammar, parser='earley', ambiguity='explicit', lexer=LEXER)
            ambig_tree = l.parse('cde')

            assert ambig_tree.data == '_ambig', ambig_tree
            assert len(ambig_tree.children) == 2

        @unittest.skipIf(LEXER=='standard', "Requires dynamic lexer")
        def test_ambiguity2(self):
            grammar = """
            ANY:  /[a-zA-Z0-9 ]+/
            a.2: "A" b+
            b.2: "B"
            c:   ANY

            start: (a|c)*
            """
            l = Lark(grammar, parser='earley', lexer=LEXER)
            res = l.parse('ABX')
            expected = Tree('start', [
                    Tree('a', [
                        Tree('b', [])
                    ]),
                    Tree('c', [
                        'X'
                    ])
                ])
            self.assertEqual(res, expected)

        def test_ambiguous_intermediate_node(self):
            grammar = """
            start: ab bc d?
            !ab: "A" "B"?
            !bc: "B"? "C"
            !d: "D"
            """

            l = Lark(grammar, parser='earley', ambiguity='explicit', lexer=LEXER)
            ambig_tree = l.parse("ABCD")
            expected = {
                Tree('start', [Tree('ab', ['A']), Tree('bc', ['B', 'C']), Tree('d', ['D'])]),
                Tree('start', [Tree('ab', ['A', 'B']), Tree('bc', ['C']), Tree('d', ['D'])])
            }
            self.assertEqual(ambig_tree.data, '_ambig')
            self.assertEqual(set(ambig_tree.children), expected)

        def test_ambiguous_symbol_and_intermediate_nodes(self):
            grammar = """
            start: ab bc cd
            !ab: "A" "B"?
            !bc: "B"? "C"?
            !cd: "C"? "D"
            """

            l = Lark(grammar, parser='earley', ambiguity='explicit', lexer=LEXER)
            ambig_tree = l.parse("ABCD")
            expected = {
                Tree('start', [
                    Tree('ab', ['A', 'B']),
                    Tree('bc', ['C']),
                    Tree('cd', ['D'])
                ]),
                Tree('start', [
                    Tree('ab', ['A', 'B']),
                    Tree('bc', []),
                    Tree('cd', ['C', 'D'])
                ]),
                Tree('start', [
                    Tree('ab', ['A']),
                    Tree('bc', ['B', 'C']),
                    Tree('cd', ['D'])
                ]),
                Tree('start', [
                    Tree('ab', ['A']),
                    Tree('bc', ['B']),
                    Tree('cd', ['C', 'D'])
                ]),
            }
            self.assertEqual(ambig_tree.data, '_ambig')
            self.assertEqual(set(ambig_tree.children), expected)

        def test_nested_ambiguous_intermediate_nodes(self):
            grammar = """
            start: ab bc cd e?
            !ab: "A" "B"?
            !bc: "B"? "C"?
            !cd: "C"? "D"
            !e: "E"
            """

            l = Lark(grammar, parser='earley', ambiguity='explicit', lexer=LEXER)
            ambig_tree = l.parse("ABCDE")
            expected = {
                Tree('start', [
                    Tree('ab', ['A', 'B']),
                    Tree('bc', ['C']),
                    Tree('cd', ['D']),
                    Tree('e', ['E'])
                ]),
                Tree('start', [
                    Tree('ab', ['A']),
                    Tree('bc', ['B', 'C']),
                    Tree('cd', ['D']),
                    Tree('e', ['E'])
                ]),
                Tree('start', [
                    Tree('ab', ['A']),
                    Tree('bc', ['B']),
                    Tree('cd', ['C', 'D']),
                    Tree('e', ['E'])
                ]),
                Tree('start', [
                    Tree('ab', ['A', 'B']),
                    Tree('bc', []),
                    Tree('cd', ['C', 'D']),
                    Tree('e', ['E'])
                ]),
            }
            self.assertEqual(ambig_tree.data, '_ambig')
            self.assertEqual(set(ambig_tree.children), expected)

        def test_nested_ambiguous_intermediate_nodes2(self):
            grammar = """
            start: ab bc cd de f
            !ab: "A" "B"?
            !bc: "B"? "C"?
            !cd: "C"? "D"?
            !de: "D"? "E"
            !f: "F"
            """

            l = Lark(grammar, parser='earley', ambiguity='explicit', lexer=LEXER)
            ambig_tree = l.parse("ABCDEF")
            expected = {
                Tree('start', [
                    Tree('ab', ['A', 'B']),
                    Tree('bc', ['C']),
                    Tree('cd', ['D']),
                    Tree('de', ['E']),
                    Tree('f', ['F']),
                ]),
                Tree('start', [
                    Tree('ab', ['A']),
                    Tree('bc', ['B', 'C']),
                    Tree('cd', ['D']),
                    Tree('de', ['E']),
                    Tree('f', ['F']),
                ]),
                Tree('start', [
                    Tree('ab', ['A']),
                    Tree('bc', ['B']),
                    Tree('cd', ['C', 'D']),
                    Tree('de', ['E']),
                    Tree('f', ['F']),
                ]),
                Tree('start', [
                    Tree('ab', ['A']),
                    Tree('bc', ['B']),
                    Tree('cd', ['C']),
                    Tree('de', ['D', 'E']),
                    Tree('f', ['F']),
                ]),
                Tree('start', [
                    Tree('ab', ['A', "B"]),
                    Tree('bc', []),
                    Tree('cd', ['C']),
                    Tree('de', ['D', 'E']),
                    Tree('f', ['F']),
                ]),
                Tree('start', [
                    Tree('ab', ['A']),
                    Tree('bc', ['B', 'C']),
                    Tree('cd', []),
                    Tree('de', ['D', 'E']),
                    Tree('f', ['F']),
                ]),
                Tree('start', [
                    Tree('ab', ['A', 'B']),
                    Tree('bc', []),
                    Tree('cd', ['C', 'D']),
                    Tree('de', ['E']),
                    Tree('f', ['F']),
                ]),
                Tree('start', [
                    Tree('ab', ['A', 'B']),
                    Tree('bc', ['C']),
                    Tree('cd', []),
                    Tree('de', ['D', 'E']),
                    Tree('f', ['F']),
                ]),
            }
            self.assertEqual(ambig_tree.data, '_ambig')
            self.assertEqual(set(ambig_tree.children), expected)

        def test_ambiguous_intermediate_node_unnamed_token(self):
            grammar = """
            start: ab bc "D"
            !ab: "A" "B"?
            !bc: "B"? "C"
            """

            l = Lark(grammar, parser='earley', ambiguity='explicit', lexer=LEXER)
            ambig_tree = l.parse("ABCD")
            expected = {
                Tree('start', [Tree('ab', ['A']), Tree('bc', ['B', 'C'])]),
                Tree('start', [Tree('ab', ['A', 'B']), Tree('bc', ['C'])])
            }
            self.assertEqual(ambig_tree.data, '_ambig')
            self.assertEqual(set(ambig_tree.children), expected)

        def test_ambiguous_intermediate_node_inlined_rule(self):
            grammar = """
            start: ab _bc d?
            !ab: "A" "B"?
            _bc: "B"? "C"
            !d: "D"
            """

            l = Lark(grammar, parser='earley', ambiguity='explicit', lexer=LEXER)
            ambig_tree = l.parse("ABCD")
            expected = {
                Tree('start', [Tree('ab', ['A']), Tree('d', ['D'])]),
                Tree('start', [Tree('ab', ['A', 'B']), Tree('d', ['D'])])
            }
            self.assertEqual(ambig_tree.data, '_ambig')
            self.assertEqual(set(ambig_tree.children), expected)

        def test_ambiguous_intermediate_node_conditionally_inlined_rule(self):
            grammar = """
            start: ab bc d?
            !ab: "A" "B"?
            !?bc: "B"? "C"
            !d: "D"
            """

            l = Lark(grammar, parser='earley', ambiguity='explicit', lexer=LEXER)
            ambig_tree = l.parse("ABCD")
            expected = {
                Tree('start', [Tree('ab', ['A']), Tree('bc', ['B', 'C']), Tree('d', ['D'])]),
                Tree('start', [Tree('ab', ['A', 'B']), 'C', Tree('d', ['D'])])
            }
            self.assertEqual(ambig_tree.data, '_ambig')
            self.assertEqual(set(ambig_tree.children), expected)

        def test_fruitflies_ambig(self):
            grammar = """
                start: noun verb noun        -> simple
                        | noun verb "like" noun -> comparative

                noun: adj? NOUN
                verb: VERB
                adj: ADJ

                NOUN: "flies" | "bananas" | "fruit"
                VERB: "like" | "flies"
                ADJ: "fruit"

                %import common.WS
                %ignore WS
            """
            parser = Lark(grammar, ambiguity='explicit', lexer=LEXER)
            tree = parser.parse('fruit flies like bananas')

            expected = Tree('_ambig', [
                    Tree('comparative', [
                        Tree('noun', ['fruit']),
                        Tree('verb', ['flies']),
                        Tree('noun', ['bananas'])
                    ]),
                    Tree('simple', [
                        Tree('noun', [Tree('adj', ['fruit']), 'flies']),
                        Tree('verb', ['like']),
                        Tree('noun', ['bananas'])
                    ])
                ])

            # self.assertEqual(tree, expected)
            self.assertEqual(tree.data, expected.data)
            self.assertEqual(set(tree.children), set(expected.children))


        @unittest.skipIf(LEXER!='dynamic_complete', "Only relevant for the dynamic_complete parser")
        def test_explicit_ambiguity2(self):
            grammar = r"""
            start: NAME+
            NAME: /\w+/
            %ignore " "
            """
            text = """cat"""

            parser = _Lark(grammar, start='start', ambiguity='explicit')
            tree = parser.parse(text)
            self.assertEqual(tree.data, '_ambig')

            combinations = {tuple(str(s) for s in t.children) for t in tree.children}
            self.assertEqual(combinations, {
                ('cat',),
                ('ca', 't'),
                ('c', 'at'),
                ('c', 'a' ,'t')
            })

        def test_term_ambig_resolve(self):
            grammar = r"""
            !start: NAME+
            NAME: /\w+/
            %ignore " "
            """
            text = """foo bar"""

            parser = Lark(grammar)
            tree = parser.parse(text)
            self.assertEqual(tree.children, ['foo', 'bar'])

        def test_cycle(self):
            grammar = """
            start: start?
            """

            l = Lark(grammar, ambiguity='resolve', lexer=LEXER)
            tree = l.parse('')
            self.assertEqual(tree, Tree('start', []))

            l = Lark(grammar, ambiguity='explicit', lexer=LEXER)
            tree = l.parse('')
            self.assertEqual(tree, Tree('start', []))

        def test_cycles(self):
            grammar = """
            a: b
            b: c*
            c: a
            """

            l = Lark(grammar, start='a', ambiguity='resolve', lexer=LEXER)
            tree = l.parse('')
            self.assertEqual(tree, Tree('a', [Tree('b', [])]))

            l = Lark(grammar, start='a', ambiguity='explicit', lexer=LEXER)
            tree = l.parse('')
            self.assertEqual(tree, Tree('a', [Tree('b', [])]))

        def test_many_cycles(self):
            grammar = """
            start: a? | start start
            !a: "a"
            """

            l = Lark(grammar, ambiguity='resolve', lexer=LEXER)
            tree = l.parse('a')
            self.assertEqual(tree, Tree('start', [Tree('a', ['a'])]))

            l = Lark(grammar, ambiguity='explicit', lexer=LEXER)
            tree = l.parse('a')
            self.assertEqual(tree, Tree('start', [Tree('a', ['a'])]))

        def test_cycles_with_child_filter(self):
            grammar = """
            a: _x
            _x: _x? b
            b:
            """

            grammar2 = """
            a: x
            x: x? b
            b:
            """

            l = Lark(grammar, start='a', ambiguity='resolve', lexer=LEXER)
            tree = l.parse('')
            self.assertEqual(tree, Tree('a', [Tree('b', [])]))

            l = Lark(grammar, start='a', ambiguity='explicit', lexer=LEXER)
            tree = l.parse('');
            self.assertEqual(tree, Tree('a', [Tree('b', [])]))

            l = Lark(grammar2, start='a', ambiguity='resolve', lexer=LEXER)
            tree = l.parse('');
            self.assertEqual(tree, Tree('a', [Tree('x', [Tree('b', [])])]))

            l = Lark(grammar2, start='a', ambiguity='explicit', lexer=LEXER)
            tree = l.parse('');
            self.assertEqual(tree, Tree('a', [Tree('x', [Tree('b', [])])]))





        # @unittest.skipIf(LEXER=='dynamic', "Not implemented in Dynamic Earley yet")  # TODO
        # def test_not_all_derivations(self):
        #     grammar = """
        #     start: cd+ "e"

        #     !cd: "c"
        #        | "d"
        #        | "cd"

        #     """
        #     l = Lark(grammar, parser='earley', ambiguity='explicit', lexer=LEXER, earley__all_derivations=False)
        #     x = l.parse('cde')
        #     assert x.data != '_ambig', x
        #     assert len(x.children) == 1

    _NAME = "TestFullEarley" + LEXER.capitalize()
    _TestFullEarley.__name__ = _NAME
    globals()[_NAME] = _TestFullEarley
    __all__.append(_NAME)

class CustomLexerNew(Lexer):
    """
    Purpose of this custom lexer is to test the integration,
    so it uses the traditionalparser as implementation without custom lexing behaviour.
    """
    def __init__(self, lexer_conf):
        self.lexer = TraditionalLexer(copy(lexer_conf))
    def lex(self, lexer_state, parser_state):
        return self.lexer.lex(lexer_state, parser_state)
    
    __future_interface__ = True
    
class CustomLexerOld(Lexer):
    """
    Purpose of this custom lexer is to test the integration,
    so it uses the traditionalparser as implementation without custom lexing behaviour.
    """
    def __init__(self, lexer_conf):
        self.lexer = TraditionalLexer(copy(lexer_conf))
    def lex(self, text):
        ls = self.lexer.make_lexer_state(text)
        return self.lexer.lex(ls, None)
    
    __future_interface__ = False

def _tree_structure_check(a, b):
    """
    Checks that both Tree objects have the same structure, without checking their values.
    """
    assert a.data == b.data and len(a.children) == len(b.children)
    for ca,cb in zip(a.children, b.children):
        assert type(ca) == type(cb)
        if isinstance(ca, Tree):
            _tree_structure_check(ca, cb)
        elif isinstance(ca, Token):
            assert ca.type == cb.type
        else:
            assert ca == cb

class DualBytesLark:
    """
    A helper class that wraps both a normal parser, and a parser for bytes.
    It automatically transforms `.parse` calls for both lexer, returning the value from the text lexer
    It always checks that both produce the same output/error

    NOTE: Not currently used, but left here for future debugging.
    """

    def __init__(self, g, *args, **kwargs):
        self.text_lexer = Lark(g, *args, use_bytes=False, **kwargs)
        g = self.text_lexer.grammar_source.lower()
        if '\\u' in g or not isascii(g):
            # Bytes re can't deal with uniode escapes
            self.bytes_lark = None
        else:
            # Everything here should work, so use `use_bytes='force'`
            self.bytes_lark = Lark(self.text_lexer.grammar_source, *args, use_bytes='force', **kwargs)

    def parse(self, text, start=None):
        # TODO: Easy workaround, more complex checks would be beneficial
        if not isascii(text) or self.bytes_lark is None:
            return self.text_lexer.parse(text, start)
        try:
            rv = self.text_lexer.parse(text, start)
        except Exception as e:
            try:
                self.bytes_lark.parse(text.encode(), start)
            except Exception as be:
                assert type(e) == type(be), "Parser with and without `use_bytes` raise different exceptions"
                raise e
            assert False, "Parser without `use_bytes` raises exception, with doesn't"
        try:
            bv = self.bytes_lark.parse(text.encode(), start)
        except Exception as be:
            assert False, "Parser without `use_bytes` doesn't raise an exception, with does"
        _tree_structure_check(rv, bv)
        return rv

    @classmethod
    def open(cls, grammar_filename, rel_to=None, **options):
        if rel_to:
            basepath = os.path.dirname(rel_to)
            grammar_filename = os.path.join(basepath, grammar_filename)
        with open(grammar_filename, encoding='utf8') as f:
            return cls(f, **options)

    def save(self,f):
        self.text_lexer.save(f)
        if self.bytes_lark is not None:
            self.bytes_lark.save(f)

    def load(self,f):
        self.text_lexer = self.text_lexer.load(f)
        if self.bytes_lark is not None:
            self.bytes_lark.load(f)

def _make_parser_test(LEXER, PARSER):
<<<<<<< HEAD
    if LEXER == 'custom_new':
        lexer_class_or_name = CustomLexerNew
    elif LEXER == 'custom_old':
        lexer_class_or_name = CustomLexerOld
    else:
        lexer_class_or_name = LEXER
    def _Lark(grammar, **kwargs):
        return Lark(grammar, lexer=lexer_class_or_name, parser=PARSER, propagate_positions=True, **kwargs)
    def _Lark_open(gfilename, **kwargs):
        return Lark.open(gfilename, lexer=lexer_class_or_name, parser=PARSER, propagate_positions=True, **kwargs)
=======
    lexer_class_or_name = CustomLexer if LEXER == 'custom' else LEXER
    if (LEXER, PARSER) == ('standard', 'earley'): 
        # Check that the `lark.lark` grammar represents can parse every example used in these tests.
        # Doesn't matter when we do it, or how often. Just do it for the first entry in `TO_TEST`
        lalr_parser = Lark.open(os.path.join(os.path.dirname(lark.__file__), 'grammars/lark.lark'), parser='lalr')
        def _Lark(grammar, **kwargs):
            inst = Lark(grammar, lexer=lexer_class_or_name, parser=PARSER, propagate_positions=True, **kwargs)
            lalr_parser.parse(inst.source_grammar) # Test after instance creation. When the grammar should fail, don't test it.
            return inst
        def _Lark_open(gfilename, **kwargs):
            inst = Lark.open(gfilename, lexer=lexer_class_or_name, parser=PARSER, propagate_positions=True, **kwargs)
            lalr_parser.parse(inst.source_grammar)
            return inst
    else:
        def _Lark(grammar, **kwargs):
            return Lark(grammar, lexer=lexer_class_or_name, parser=PARSER, propagate_positions=True, **kwargs)
        def _Lark_open(gfilename, **kwargs):
            return Lark.open(gfilename, lexer=lexer_class_or_name, parser=PARSER, propagate_positions=True, **kwargs)

>>>>>>> 2fe5f2ed


    class _TestParser(unittest.TestCase):
        def test_basic1(self):
            g = _Lark("""start: a+ b a* "b" a*
                        b: "b"
                        a: "a"
                     """)

            r = g.parse('aaabaab')
            self.assertEqual( ''.join(x.data for x in r.children), 'aaabaa' )
            r = g.parse('aaabaaba')
            self.assertEqual( ''.join(x.data for x in r.children), 'aaabaaa' )

            self.assertRaises(ParseError, g.parse, 'aaabaa')

        def test_basic2(self):
            # Multiple parsers and colliding tokens
            g = _Lark("""start: B A
                         B: "12"
                         A: "1" """)
            g2 = _Lark("""start: B A
                         B: "12"
                         A: "2" """)
            x = g.parse('121')
            assert x.data == 'start' and x.children == ['12', '1'], x
            x = g2.parse('122')
            assert x.data == 'start' and x.children == ['12', '2'], x


        @unittest.skipIf(cStringIO is None, "cStringIO not available")
        def test_stringio_bytes(self):
            """Verify that a Lark can be created from file-like objects other than Python's standard 'file' object"""
            _Lark(cStringIO(b'start: a+ b a* "b" a*\n b: "b"\n a: "a" '))

        def test_stringio_unicode(self):
            """Verify that a Lark can be created from file-like objects other than Python's standard 'file' object"""
            _Lark(uStringIO(u'start: a+ b a* "b" a*\n b: "b"\n a: "a" '))

        def test_unicode(self):
            g = _Lark(u"""start: UNIA UNIB UNIA
                        UNIA: /\xa3/
                        UNIB: /\u0101/
                        """)
            g.parse(u'\xa3\u0101\u00a3')

        def test_unicode2(self):
            g = _Lark(r"""start: UNIA UNIB UNIA UNIC
                        UNIA: /\xa3/
                        UNIB: "a\u0101b\ "
                        UNIC: /a?\u0101c\n/
                        """)
            g.parse(u'\xa3a\u0101b\\ \u00a3\u0101c\n')

        def test_unicode3(self):
            g = _Lark(r"""start: UNIA UNIB UNIA UNIC
                        UNIA: /\xa3/
                        UNIB: "\u0101"
                        UNIC: /\u0203/ /\n/
                        """)
            g.parse(u'\xa3\u0101\u00a3\u0203\n')

        def test_hex_escape(self):
            g = _Lark(r"""start: A B C
                          A: "\x01"
                          B: /\x02/
                          C: "\xABCD"
                          """)
            g.parse('\x01\x02\xABCD')

        def test_unicode_literal_range_escape(self):
            g = _Lark(r"""start: A+
                          A: "\u0061".."\u0063"
                          """)
            g.parse('abc')

        def test_hex_literal_range_escape(self):
            g = _Lark(r"""start: A+
                          A: "\x01".."\x03"
                          """)
            g.parse('\x01\x02\x03')

        @unittest.skipIf(sys.version_info[0]==2 or sys.version_info[:2]==(3, 4),
                         "bytes parser isn't perfect in Python2, exceptions don't work correctly")
        def test_bytes_utf8(self):
            g = r"""
            start: BOM? char+
            BOM: "\xef\xbb\xbf"
            char: CHAR1 | CHAR2 | CHAR3 | CHAR4
            CONTINUATION_BYTE: "\x80" .. "\xbf"
            CHAR1: "\x00" .. "\x7f"
            CHAR2: "\xc0" .. "\xdf" CONTINUATION_BYTE
            CHAR3: "\xe0" .. "\xef" CONTINUATION_BYTE CONTINUATION_BYTE
            CHAR4: "\xf0" .. "\xf7" CONTINUATION_BYTE CONTINUATION_BYTE CONTINUATION_BYTE
            """
            g = _Lark(g, use_bytes=True)
            s = u"🔣 地? gurīn".encode('utf-8')
            self.assertEqual(len(g.parse(s).children), 10)

            for enc, j in [("sjis", u"地球の絵はグリーンでグッド?  Chikyuu no e wa guriin de guddo"),
                           ("sjis", u"売春婦"),
                           ("euc-jp", u"乂鵬鵠")]:
                s = j.encode(enc)
                self.assertRaises(UnexpectedCharacters, g.parse, s)

        @unittest.skipIf(PARSER == 'cyk', "Takes forever")
        def test_stack_for_ebnf(self):
            """Verify that stack depth isn't an issue for EBNF grammars"""
            g = _Lark(r"""start: a+
                         a : "a" """)

            g.parse("a" * (sys.getrecursionlimit()*2 ))

        def test_expand1_lists_with_one_item(self):
            g = _Lark(r"""start: list
                            ?list: item+
                            item : A
                            A: "a"
                        """)
            r = g.parse("a")

            # because 'list' is an expand-if-contains-one rule and we only provided one element it should have expanded to 'item'
            self.assertSequenceEqual([subtree.data for subtree in r.children], ('item',))

            # regardless of the amount of items: there should be only *one* child in 'start' because 'list' isn't an expand-all rule
            self.assertEqual(len(r.children), 1)

        def test_expand1_lists_with_one_item_2(self):
            g = _Lark(r"""start: list
                            ?list: item+ "!"
                            item : A
                            A: "a"
                        """)
            r = g.parse("a!")

            # because 'list' is an expand-if-contains-one rule and we only provided one element it should have expanded to 'item'
            self.assertSequenceEqual([subtree.data for subtree in r.children], ('item',))

            # regardless of the amount of items: there should be only *one* child in 'start' because 'list' isn't an expand-all rule
            self.assertEqual(len(r.children), 1)

        def test_dont_expand1_lists_with_multiple_items(self):
            g = _Lark(r"""start: list
                            ?list: item+
                            item : A
                            A: "a"
                        """)
            r = g.parse("aa")

            # because 'list' is an expand-if-contains-one rule and we've provided more than one element it should *not* have expanded
            self.assertSequenceEqual([subtree.data for subtree in r.children], ('list',))

            # regardless of the amount of items: there should be only *one* child in 'start' because 'list' isn't an expand-all rule
            self.assertEqual(len(r.children), 1)

            # Sanity check: verify that 'list' contains the two 'item's we've given it
            [list] = r.children
            self.assertSequenceEqual([item.data for item in list.children], ('item', 'item'))

        def test_dont_expand1_lists_with_multiple_items_2(self):
            g = _Lark(r"""start: list
                            ?list: item+ "!"
                            item : A
                            A: "a"
                        """)
            r = g.parse("aa!")

            # because 'list' is an expand-if-contains-one rule and we've provided more than one element it should *not* have expanded
            self.assertSequenceEqual([subtree.data for subtree in r.children], ('list',))

            # regardless of the amount of items: there should be only *one* child in 'start' because 'list' isn't an expand-all rule
            self.assertEqual(len(r.children), 1)

            # Sanity check: verify that 'list' contains the two 'item's we've given it
            [list] = r.children
            self.assertSequenceEqual([item.data for item in list.children], ('item', 'item'))



        @unittest.skipIf(PARSER == 'cyk', "No empty rules")
        def test_empty_expand1_list(self):
            g = _Lark(r"""start: list
                            ?list: item*
                            item : A
                            A: "a"
                         """)
            r = g.parse("")

            # because 'list' is an expand-if-contains-one rule and we've provided less than one element (i.e. none) it should *not* have expanded
            self.assertSequenceEqual([subtree.data for subtree in r.children], ('list',))

            # regardless of the amount of items: there should be only *one* child in 'start' because 'list' isn't an expand-all rule
            self.assertEqual(len(r.children), 1)

            # Sanity check: verify that 'list' contains no 'item's as we've given it none
            [list] = r.children
            self.assertSequenceEqual([item.data for item in list.children], ())

        @unittest.skipIf(PARSER == 'cyk', "No empty rules")
        def test_empty_expand1_list_2(self):
            g = _Lark(r"""start: list
                            ?list: item* "!"?
                            item : A
                            A: "a"
                         """)
            r = g.parse("")

            # because 'list' is an expand-if-contains-one rule and we've provided less than one element (i.e. none) it should *not* have expanded
            self.assertSequenceEqual([subtree.data for subtree in r.children], ('list',))

            # regardless of the amount of items: there should be only *one* child in 'start' because 'list' isn't an expand-all rule
            self.assertEqual(len(r.children), 1)

            # Sanity check: verify that 'list' contains no 'item's as we've given it none
            [list] = r.children
            self.assertSequenceEqual([item.data for item in list.children], ())


        @unittest.skipIf(PARSER == 'cyk', "No empty rules")
        def test_empty_flatten_list(self):
            g = _Lark(r"""start: list
                            list: | item "," list
                            item : A
                            A: "a"
                         """)
            r = g.parse("")

            # Because 'list' is a flatten rule it's top-level element should *never* be expanded
            self.assertSequenceEqual([subtree.data for subtree in r.children], ('list',))

            # Sanity check: verify that 'list' contains no 'item's as we've given it none
            [list] = r.children
            self.assertSequenceEqual([item.data for item in list.children], ())

        @unittest.skipIf(True, "Flattening list isn't implemented (and may never be)")
        def test_single_item_flatten_list(self):
            g = _Lark(r"""start: list
                            list: | item "," list
                            item : A
                            A: "a"
                         """)
            r = g.parse("a,")

            # Because 'list' is a flatten rule it's top-level element should *never* be expanded
            self.assertSequenceEqual([subtree.data for subtree in r.children], ('list',))

            # Sanity check: verify that 'list' contains exactly the one 'item' we've given it
            [list] = r.children
            self.assertSequenceEqual([item.data for item in list.children], ('item',))

        @unittest.skipIf(True, "Flattening list isn't implemented (and may never be)")
        def test_multiple_item_flatten_list(self):
            g = _Lark(r"""start: list
                            #list: | item "," list
                            item : A
                            A: "a"
                         """)
            r = g.parse("a,a,")

            # Because 'list' is a flatten rule it's top-level element should *never* be expanded
            self.assertSequenceEqual([subtree.data for subtree in r.children], ('list',))

            # Sanity check: verify that 'list' contains exactly the two 'item's we've given it
            [list] = r.children
            self.assertSequenceEqual([item.data for item in list.children], ('item', 'item'))

        @unittest.skipIf(True, "Flattening list isn't implemented (and may never be)")
        def test_recurse_flatten(self):
            """Verify that stack depth doesn't get exceeded on recursive rules marked for flattening."""
            g = _Lark(r"""start: a | start a
                         a : A
                         A : "a" """)

            # Force PLY to write to the debug log, but prevent writing it to the terminal (uses repr() on the half-built
            # STree data structures, which uses recursion).
            g.parse("a" * (sys.getrecursionlimit() // 4))

        def test_token_collision(self):
            g = _Lark(r"""start: "Hello" NAME
                        NAME: /\w/+
                        %ignore " "
                    """)
            x = g.parse('Hello World')
            self.assertSequenceEqual(x.children, ['World'])
            x = g.parse('Hello HelloWorld')
            self.assertSequenceEqual(x.children, ['HelloWorld'])

        def test_token_collision_WS(self):
            g = _Lark(r"""start: "Hello" NAME
                        NAME: /\w/+
                        %import common.WS
                        %ignore WS
                    """)
            x = g.parse('Hello World')
            self.assertSequenceEqual(x.children, ['World'])
            x = g.parse('Hello HelloWorld')
            self.assertSequenceEqual(x.children, ['HelloWorld'])

        def test_token_collision2(self):
            g = _Lark("""
                    !start: "starts"

                    %import common.LCASE_LETTER
                    """)

            x = g.parse("starts")
            self.assertSequenceEqual(x.children, ['starts'])

        def test_templates(self):
            g = _Lark(r"""
                       start: "[" sep{NUMBER, ","} "]"
                       sep{item, delim}: item (delim item)*
                       NUMBER: /\d+/
                       %ignore " "
                       """)
            x = g.parse("[1, 2, 3, 4]")
            self.assertSequenceEqual(x.children, [Tree('sep', ['1', '2', '3', '4'])])
            x = g.parse("[1]")
            self.assertSequenceEqual(x.children, [Tree('sep', ['1'])])

        def test_templates_recursion(self):
            g = _Lark(r"""
                       start: "[" _sep{NUMBER, ","} "]"
                       _sep{item, delim}: item | _sep{item, delim} delim item
                       NUMBER: /\d+/
                       %ignore " "
                       """)
            x = g.parse("[1, 2, 3, 4]")
            self.assertSequenceEqual(x.children, ['1', '2', '3', '4'])
            x = g.parse("[1]")
            self.assertSequenceEqual(x.children, ['1'])

        def test_templates_import(self):
            g = _Lark_open("test_templates_import.lark", rel_to=__file__)
            x = g.parse("[1, 2, 3, 4]")
            self.assertSequenceEqual(x.children, [Tree('sep', ['1', '2', '3', '4'])])
            x = g.parse("[1]")
            self.assertSequenceEqual(x.children, [Tree('sep', ['1'])])

        def test_templates_alias(self):
            g = _Lark(r"""
                       start: expr{"C"}
                       expr{t}: "A" t
                              | "B" t -> b
                       """)
            x = g.parse("AC")
            self.assertSequenceEqual(x.children, [Tree('expr', [])])
            x = g.parse("BC")
            self.assertSequenceEqual(x.children, [Tree('b', [])])

        def test_templates_modifiers(self):
            g = _Lark(r"""
                       start: expr{"B"}
                       !expr{t}: "A" t
                       """)
            x = g.parse("AB")
            self.assertSequenceEqual(x.children, [Tree('expr', ["A", "B"])])
            g = _Lark(r"""
                       start: _expr{"B"}
                       !_expr{t}: "A" t
                       """)
            x = g.parse("AB")
            self.assertSequenceEqual(x.children, ["A", "B"])
            g = _Lark(r"""
                       start: expr{b}
                       b: "B"
                       ?expr{t}: "A" t
                       """)
            x = g.parse("AB")
            self.assertSequenceEqual(x.children, [Tree('b',[])])

        def test_templates_templates(self):
            g = _Lark('''start: a{b}
                         a{t}: t{"a"}
                         b{x}: x''')
            x = g.parse('a')
            self.assertSequenceEqual(x.children, [Tree('a', [Tree('b',[])])])

        def test_g_regex_flags(self):
            g = _Lark("""
                    start: "a" /b+/ C
                    C: "C" | D
                    D: "D" E
                    E: "e"
                    """, g_regex_flags=re.I)
            x1 = g.parse("ABBc")
            x2 = g.parse("abdE")

        # def test_string_priority(self):
        #     g = _Lark("""start: (A | /a?bb/)+
        #                  A: "a"  """)
        #     x = g.parse('abb')
        #     self.assertEqual(len(x.children), 2)

        #     # This parse raises an exception because the lexer will always try to consume
        #     # "a" first and will never match the regular expression
        #     # This behavior is subject to change!!
        #     # Thie won't happen with ambiguity handling.
        #     g = _Lark("""start: (A | /a?ab/)+
        #                  A: "a"  """)
        #     self.assertRaises(LexError, g.parse, 'aab')

        def test_undefined_rule(self):
            self.assertRaises(GrammarError, _Lark, """start: a""")

        def test_undefined_token(self):
            self.assertRaises(GrammarError, _Lark, """start: A""")

        def test_rule_collision(self):
            g = _Lark("""start: "a"+ "b"
                             | "a"+ """)
            x = g.parse('aaaa')
            x = g.parse('aaaab')

        def test_rule_collision2(self):
            g = _Lark("""start: "a"* "b"
                             | "a"+ """)
            x = g.parse('aaaa')
            x = g.parse('aaaab')
            x = g.parse('b')

        def test_token_not_anon(self):
            """Tests that "a" is matched as an anonymous token, and not A.
            """

            g = _Lark("""start: "a"
                        A: "a" """)
            x = g.parse('a')
            self.assertEqual(len(x.children), 0, '"a" should be considered anonymous')

            g = _Lark("""start: "a" A
                        A: "a" """)
            x = g.parse('aa')
            self.assertEqual(len(x.children), 1, 'only "a" should be considered anonymous')
            self.assertEqual(x.children[0].type, "A")

            g = _Lark("""start: /a/
                        A: /a/ """)
            x = g.parse('a')
            self.assertEqual(len(x.children), 1)
            self.assertEqual(x.children[0].type, "A", "A isn't associated with /a/")

        @unittest.skipIf(PARSER == 'cyk', "No empty rules")
        def test_maybe(self):
            g = _Lark("""start: ["a"] """)
            x = g.parse('a')
            x = g.parse('')

        def test_start(self):
            g = _Lark("""a: "a" a? """, start='a')
            x = g.parse('a')
            x = g.parse('aa')
            x = g.parse('aaa')

        def test_alias(self):
            g = _Lark("""start: "a" -> b """)
            x = g.parse('a')
            self.assertEqual(x.data, "b")

        def test_token_ebnf(self):
            g = _Lark("""start: A
                      A: "a"* ("b"? "c".."e")+
                      """)
            x = g.parse('abcde')
            x = g.parse('dd')

        def test_backslash(self):
            g = _Lark(r"""start: "\\" "a"
                      """)
            x = g.parse(r'\a')

            g = _Lark(r"""start: /\\/ /a/
                      """)
            x = g.parse(r'\a')


        def test_backslash2(self):
            g = _Lark(r"""start: "\"" "-"
                      """)
            x = g.parse('"-')

            g = _Lark(r"""start: /\// /-/
                      """)
            x = g.parse('/-')



        def test_special_chars(self):
            g = _Lark(r"""start: "\n"
                      """)
            x = g.parse('\n')

            g = _Lark(r"""start: /\n/
                      """)
            x = g.parse('\n')


        # def test_token_recurse(self):
        #     g = _Lark("""start: A
        #                  A: B
        #                  B: A
        #               """)

        @unittest.skipIf(PARSER == 'cyk', "No empty rules")
        def test_empty(self):
            # Fails an Earley implementation without special handling for empty rules,
            # or re-processing of already completed rules.
            g = _Lark(r"""start: _empty a "B"
                          a: _empty "A"
                          _empty:
                            """)
            x = g.parse('AB')

        def test_regex_quote(self):
            g = r"""
            start: SINGLE_QUOTED_STRING | DOUBLE_QUOTED_STRING
            SINGLE_QUOTED_STRING  : /'[^']*'/
            DOUBLE_QUOTED_STRING  : /"[^"]*"/
            """

            g = _Lark(g)
            self.assertEqual( g.parse('"hello"').children, ['"hello"'])
            self.assertEqual( g.parse("'hello'").children, ["'hello'"])

        @unittest.skipIf(not Py36, "Required re syntax only exists in python3.6+")
        def test_join_regex_flags(self):
            g = r"""
                start: A
                A: B C
                B: /./s
                C: /./
            """
            g = _Lark(g)
            self.assertEqual(g.parse("  ").children,["  "])
            self.assertEqual(g.parse("\n ").children,["\n "])
            self.assertRaises(UnexpectedCharacters, g.parse, "\n\n")

            g = r"""
                start: A
                A: B | C
                B: "b"i
                C: "c"
            """
            g = _Lark(g)
            self.assertEqual(g.parse("b").children,["b"])
            self.assertEqual(g.parse("B").children,["B"])
            self.assertEqual(g.parse("c").children,["c"])
            self.assertRaises(UnexpectedCharacters, g.parse, "C")


        def test_lexer_token_limit(self):
            "Python has a stupid limit of 100 groups in a regular expression. Test that we handle this limitation"
            tokens = {'A%d'%i:'"%d"'%i for i in range(300)}
            g = _Lark("""start: %s
                      %s""" % (' '.join(tokens), '\n'.join("%s: %s"%x for x in tokens.items())))

        def test_float_without_lexer(self):
            expected_error = UnexpectedCharacters if 'dynamic' in LEXER else UnexpectedToken
            if PARSER == 'cyk':
                expected_error = ParseError

            g = _Lark("""start: ["+"|"-"] float
                         float: digit* "." digit+ exp?
                              | digit+ exp
                         exp: ("e"|"E") ["+"|"-"] digit+
                         digit: "0"|"1"|"2"|"3"|"4"|"5"|"6"|"7"|"8"|"9"
                      """)
            g.parse("1.2")
            g.parse("-.2e9")
            g.parse("+2e-9")
            self.assertRaises( expected_error, g.parse, "+2e-9e")

        def test_keep_all_tokens(self):
            l = _Lark("""start: "a"+ """, keep_all_tokens=True)
            tree = l.parse('aaa')
            self.assertEqual(tree.children, ['a', 'a', 'a'])


        def test_token_flags(self):
            l = _Lark("""!start: "a"i+
                      """
                      )
            tree = l.parse('aA')
            self.assertEqual(tree.children, ['a', 'A'])

            l = _Lark("""!start: /a/i+
                      """
                      )
            tree = l.parse('aA')
            self.assertEqual(tree.children, ['a', 'A'])

            # g = """!start: "a"i "a"
            #     """
            # self.assertRaises(GrammarError, _Lark, g)

            # g = """!start: /a/i /a/
            #     """
            # self.assertRaises(GrammarError, _Lark, g)

            g = """start: NAME "," "a"
                   NAME: /[a-z_]/i /[a-z0-9_]/i*
                """
            l = _Lark(g)
            tree = l.parse('ab,a')
            self.assertEqual(tree.children, ['ab'])
            tree = l.parse('AB,a')
            self.assertEqual(tree.children, ['AB'])

        def test_token_flags3(self):
            l = _Lark("""!start: ABC+
                      ABC: "abc"i
                      """
                      )
            tree = l.parse('aBcAbC')
            self.assertEqual(tree.children, ['aBc', 'AbC'])

        def test_token_flags2(self):
            g = """!start: ("a"i | /a/ /b/?)+
                """
            l = _Lark(g)
            tree = l.parse('aA')
            self.assertEqual(tree.children, ['a', 'A'])

        def test_token_flags_verbose(self):
            g = _Lark(r"""start: NL | ABC
                          ABC: / [a-z] /x
                          NL: /\n/
                      """)
            x = g.parse('a')
            self.assertEqual(x.children, ['a'])

        def test_token_flags_verbose_multiline(self):
            g = _Lark(r"""start: ABC
                          ABC: /  a      b c
                               d
                                e f
                           /x
                       """)
            x = g.parse('abcdef')
            self.assertEqual(x.children, ['abcdef'])

        def test_token_multiline_only_works_with_x_flag(self):
            g = r"""start: ABC
                    ABC: /  a      b c
                              d
                                e f
                            /i
                      """
            self.assertRaises( GrammarError, _Lark, g)

        @unittest.skipIf(PARSER == 'cyk', "No empty rules")
        def test_twice_empty(self):
            g = """!start: ("A"?)?
                """
            l = _Lark(g)
            tree = l.parse('A')
            self.assertEqual(tree.children, ['A'])

            tree = l.parse('')
            self.assertEqual(tree.children, [])

        def test_undefined_ignore(self):
            g = """!start: "A"

                %ignore B
                """
            self.assertRaises( GrammarError, _Lark, g)

        def test_alias_in_terminal(self):
            g = """start: TERM
                TERM: "a" -> alias
                """
            self.assertRaises( GrammarError, _Lark, g)

        def test_line_and_column(self):
            g = r"""!start: "A" bc "D"
                !bc: "B\nC"
                """
            l = _Lark(g)
            a, bc, d = l.parse("AB\nCD").children
            self.assertEqual(a.line, 1)
            self.assertEqual(a.column, 1)

            bc ,= bc.children
            self.assertEqual(bc.line, 1)
            self.assertEqual(bc.column, 2)

            self.assertEqual(d.line, 2)
            self.assertEqual(d.column, 2)

            # if LEXER != 'dynamic':
            self.assertEqual(a.end_line, 1)
            self.assertEqual(a.end_column, 2)
            self.assertEqual(bc.end_line, 2)
            self.assertEqual(bc.end_column, 2)
            self.assertEqual(d.end_line, 2)
            self.assertEqual(d.end_column, 3)



        def test_reduce_cycle(self):
            """Tests an edge-condition in the LALR parser, in which a transition state looks exactly like the end state.
            It seems that the correct solution is to explicitely distinguish finalization in the reduce() function.
            """

            l = _Lark("""
                term: A
                    | term term

                A: "a"

            """, start='term')

            tree = l.parse("aa")
            self.assertEqual(len(tree.children), 2)


        @unittest.skipIf(LEXER != 'standard', "Only standard lexers care about token priority")
        def test_lexer_prioritization(self):
            "Tests effect of priority on result"

            grammar = """
            start: A B | AB
            A.2: "a"
            B: "b"
            AB: "ab"
            """
            l = _Lark(grammar)
            res = l.parse("ab")

            self.assertEqual(res.children, ['a', 'b'])
            self.assertNotEqual(res.children, ['ab'])

            grammar = """
            start: A B | AB
            A: "a"
            B: "b"
            AB.3: "ab"
            """
            l = _Lark(grammar)
            res = l.parse("ab")

            self.assertNotEqual(res.children, ['a', 'b'])
            self.assertEqual(res.children, ['ab'])


            grammar = """
            start: A B | AB
            A: "a"
            B.-20: "b"
            AB.-10: "ab"
            """
            l = _Lark(grammar)
            res = l.parse("ab")
            self.assertEqual(res.children, ['a', 'b'])


            grammar = """
            start: A B | AB
            A.-99999999999999999999999: "a"
            B: "b"
            AB: "ab"
            """
            l = _Lark(grammar)
            res = l.parse("ab")

            self.assertEqual(res.children, ['ab'])






        def test_import(self):
            grammar = """
            start: NUMBER WORD

            %import common.NUMBER
            %import common.WORD
            %import common.WS
            %ignore WS

            """
            l = _Lark(grammar)
            x = l.parse('12 elephants')
            self.assertEqual(x.children, ['12', 'elephants'])


        def test_import_rename(self):
            grammar = """
            start: N W

            %import common.NUMBER -> N
            %import common.WORD -> W
            %import common.WS
            %ignore WS

            """
            l = _Lark(grammar)
            x = l.parse('12 elephants')
            self.assertEqual(x.children, ['12', 'elephants'])


        def test_relative_import(self):
            l = _Lark_open('test_relative_import.lark', rel_to=__file__)
            x = l.parse('12 lions')
            self.assertEqual(x.children, ['12', 'lions'])


        def test_relative_import_unicode(self):
            l = _Lark_open('test_relative_import_unicode.lark', rel_to=__file__)
            x = l.parse(u'Ø')
            self.assertEqual(x.children, [u'Ø'])


        def test_relative_import_rename(self):
            l = _Lark_open('test_relative_import_rename.lark', rel_to=__file__)
            x = l.parse('12 lions')
            self.assertEqual(x.children, ['12', 'lions'])


        def test_relative_rule_import(self):
            l = _Lark_open('test_relative_rule_import.lark', rel_to=__file__)
            x = l.parse('xaabby')
            self.assertEqual(x.children, [
                'x',
                Tree('expr', ['a', Tree('expr', ['a', 'b']), 'b']),
                'y'])


        def test_relative_rule_import_drop_ignore(self):
            # %ignore rules are dropped on import
            l = _Lark_open('test_relative_rule_import_drop_ignore.lark',
                           rel_to=__file__)
            self.assertRaises((ParseError, UnexpectedInput),
                              l.parse, 'xa abby')


        def test_relative_rule_import_subrule(self):
            l = _Lark_open('test_relative_rule_import_subrule.lark',
                           rel_to=__file__)
            x = l.parse('xaabby')
            self.assertEqual(x.children, [
                'x',
                Tree('startab', [
                    Tree('grammars__ab__expr', [
                        'a', Tree('grammars__ab__expr', ['a', 'b']), 'b',
                    ]),
                ]),
                'y'])


        def test_relative_rule_import_subrule_no_conflict(self):
            l = _Lark_open(
                'test_relative_rule_import_subrule_no_conflict.lark',
                rel_to=__file__)
            x = l.parse('xaby')
            self.assertEqual(x.children, [Tree('expr', [
                'x',
                Tree('startab', [
                    Tree('grammars__ab__expr', ['a', 'b']),
                ]),
                'y'])])
            self.assertRaises((ParseError, UnexpectedInput),
                              l.parse, 'xaxabyby')


        def test_relative_rule_import_rename(self):
            l = _Lark_open('test_relative_rule_import_rename.lark',
                           rel_to=__file__)
            x = l.parse('xaabby')
            self.assertEqual(x.children, [
                'x',
                Tree('ab', ['a', Tree('ab', ['a', 'b']), 'b']),
                'y'])


        def test_multi_import(self):
            grammar = """
            start: NUMBER WORD

            %import common (NUMBER, WORD, WS)
            %ignore WS

            """
            l = _Lark(grammar)
            x = l.parse('12 toucans')
            self.assertEqual(x.children, ['12', 'toucans'])


        def test_relative_multi_import(self):
            l = _Lark_open("test_relative_multi_import.lark", rel_to=__file__)
            x = l.parse('12 capybaras')
            self.assertEqual(x.children, ['12', 'capybaras'])

        def test_relative_import_preserves_leading_underscore(self):
            l = _Lark_open("test_relative_import_preserves_leading_underscore.lark", rel_to=__file__)
            x = l.parse('Ax')
            self.assertEqual(next(x.find_data('c')).children, ['A'])

        def test_relative_import_of_nested_grammar(self):
            l = _Lark_open("grammars/test_relative_import_of_nested_grammar.lark", rel_to=__file__)
            x = l.parse('N')
            self.assertEqual(next(x.find_data('rule_to_import')).children, ['N'])

        def test_relative_import_rules_dependencies_imported_only_once(self):
            l = _Lark_open("test_relative_import_rules_dependencies_imported_only_once.lark", rel_to=__file__)
            x = l.parse('AAA')
            self.assertEqual(next(x.find_data('a')).children, ['A'])
            self.assertEqual(next(x.find_data('b')).children, ['A'])
            self.assertEqual(next(x.find_data('d')).children, ['A'])

        def test_import_errors(self):
            grammar = """
            start: NUMBER WORD

            %import .grammars.bad_test.NUMBER
            """
            self.assertRaises(IOError, _Lark, grammar)

            grammar = """
            start: NUMBER WORD

            %import bad_test.NUMBER
            """
            self.assertRaises(IOError, _Lark, grammar)

        @unittest.skipIf('dynamic' in LEXER, "%declare/postlex doesn't work with dynamic")
        def test_postlex_declare(self): # Note: this test does a lot. maybe split it up?
            class TestPostLexer:
                def process(self, stream):
                    for t in stream:
                        if t.type == 'A':
                            t.type = 'B'
                            yield t
                        else:
                            yield t

                always_accept = ('A',)

            parser = _Lark("""
            start: B
            A: "A"
            %declare B
            """, postlex=TestPostLexer())

            test_file = "A"
            tree = parser.parse(test_file)
            self.assertEqual(tree.children, [Token('B', 'A')])

        @unittest.skipIf('dynamic' in LEXER, "%declare/postlex doesn't work with dynamic")
        def test_postlex_indenter(self):
            class CustomIndenter(Indenter):
                NL_type = 'NEWLINE'
                OPEN_PAREN_types = []
                CLOSE_PAREN_types = []
                INDENT_type = 'INDENT'
                DEDENT_type = 'DEDENT'
                tab_len = 8

            grammar = r"""
            start: "a" NEWLINE INDENT "b" NEWLINE DEDENT

            NEWLINE: ( /\r?\n */  )+

            %ignore " "+
            %declare INDENT DEDENT
            """

            parser = _Lark(grammar, postlex=CustomIndenter())
            parser.parse("a\n    b\n")

        def test_import_custom_sources(self):
            custom_loader = FromPackageLoader('tests', ('grammars', ))

            grammar = """
            start: startab

            %import ab.startab
            """

            p = _Lark(grammar, import_paths=[custom_loader])
            self.assertEqual(p.parse('ab'),
                             Tree('start', [Tree('startab', [Tree('ab__expr', [Token('ab__A', 'a'), Token('ab__B', 'b')])])]))

            grammar = """
            start: rule_to_import

            %import test_relative_import_of_nested_grammar__grammar_to_import.rule_to_import
            """
            p = _Lark(grammar, import_paths=[custom_loader])
            x = p.parse('N')
            self.assertEqual(next(x.find_data('rule_to_import')).children, ['N'])

            custom_loader2 = FromPackageLoader('tests')
            grammar = """
            %import .test_relative_import (start, WS)
            %ignore WS
            """
            p = _Lark(grammar, import_paths=[custom_loader2])
            x = p.parse('12 capybaras')
            self.assertEqual(x.children, ['12', 'capybaras'])

        @unittest.skipIf(PARSER == 'cyk', "Doesn't work for CYK")
        def test_prioritization(self):
            "Tests effect of priority on result"

            grammar = """
            start: a | b
            a.1: "a"
            b.2: "a"
            """

            l = _Lark(grammar)
            res = l.parse("a")
            self.assertEqual(res.children[0].data, 'b')

            grammar = """
            start: a | b
            a.2: "a"
            b.1: "a"
            """

            l = _Lark(grammar)
            res = l.parse("a")
            self.assertEqual(res.children[0].data, 'a')

            grammar = """
            start: a | b
            a.2: "A"+
            b.1: "A"+ "B"?
            """

            l = _Lark(grammar)
            res = l.parse("AAAA")
            self.assertEqual(res.children[0].data, 'a')

            l = _Lark(grammar)
            res = l.parse("AAAB")
            self.assertEqual(res.children[0].data, 'b')

            l = _Lark(grammar, priority="invert")
            res = l.parse("AAAA")
            self.assertEqual(res.children[0].data, 'b')



        @unittest.skipIf(PARSER != 'earley' or 'dynamic' not in LEXER, "Currently only Earley supports priority sum in rules")
        def test_prioritization_sum(self):
            "Tests effect of priority on result"

            grammar = """
            start: ab_ b_ a_ | indirection
            indirection: a_ bb_ a_
            a_: "a"
            b_: "b"
            ab_: "ab"
            bb_.1: "bb"
            """

            l = _Lark(grammar, priority="invert")
            res = l.parse('abba')
            self.assertEqual(''.join(child.data for child in res.children), 'ab_b_a_')

            grammar = """
            start: ab_ b_ a_ | indirection
            indirection: a_ bb_ a_
            a_: "a"
            b_: "b"
            ab_.1: "ab"
            bb_: "bb"
            """

            l = _Lark(grammar, priority="invert")
            res = l.parse('abba')
            self.assertEqual(''.join(child.data for child in res.children), 'indirection')

            grammar = """
            start: ab_ b_ a_ | indirection
            indirection: a_ bb_ a_
            a_.2: "a"
            b_.1: "b"
            ab_.3: "ab"
            bb_.3: "bb"
            """

            l = _Lark(grammar, priority="invert")
            res = l.parse('abba')
            self.assertEqual(''.join(child.data for child in res.children), 'ab_b_a_')

            grammar = """
            start: ab_ b_ a_ | indirection
            indirection: a_ bb_ a_
            a_.1: "a"
            b_.1: "b"
            ab_.4: "ab"
            bb_.3: "bb"
            """

            l = _Lark(grammar, priority="invert")
            res = l.parse('abba')
            self.assertEqual(''.join(child.data for child in res.children), 'indirection')


        def test_utf8(self):
            g = u"""start: a
                   a: "±a"
                """
            l = _Lark(g)
            self.assertEqual(l.parse(u'±a'), Tree('start', [Tree('a', [])]))

            g = u"""start: A
                   A: "±a"
                """
            l = _Lark(g)
            self.assertEqual(l.parse(u'±a'), Tree('start', [u'\xb1a']))



        @unittest.skipIf(PARSER == 'cyk', "No empty rules")
        def test_ignore(self):
            grammar = r"""
            COMMENT: /(!|(\/\/))[^\n]*/
            %ignore COMMENT
            %import common.WS -> _WS
            %import common.INT
            start: "INT"i _WS+ INT _WS*
            """

            parser = _Lark(grammar)

            tree = parser.parse("int 1 ! This is a comment\n")
            self.assertEqual(tree.children, ['1'])

            tree = parser.parse("int 1 ! This is a comment")    # A trailing ignore token can be tricky!
            self.assertEqual(tree.children, ['1'])

            parser = _Lark(r"""
                start : "a"*
                %ignore "b"
            """)
            tree = parser.parse("bb")
            self.assertEqual(tree.children, [])


        def test_regex_escaping(self):
            g = _Lark("start: /[ab]/")
            g.parse('a')
            g.parse('b')

            self.assertRaises( UnexpectedInput, g.parse, 'c')

            _Lark(r'start: /\w/').parse('a')

            g = _Lark(r'start: /\\w/')
            self.assertRaises( UnexpectedInput, g.parse, 'a')
            g.parse(r'\w')

            _Lark(r'start: /\[/').parse('[')

            _Lark(r'start: /\//').parse('/')

            _Lark(r'start: /\\/').parse('\\')

            _Lark(r'start: /\[ab]/').parse('[ab]')

            _Lark(r'start: /\\[ab]/').parse('\\a')

            _Lark(r'start: /\t/').parse('\t')

            _Lark(r'start: /\\t/').parse('\\t')

            _Lark(r'start: /\\\t/').parse('\\\t')

            _Lark(r'start: "\t"').parse('\t')

            _Lark(r'start: "\\t"').parse('\\t')

            _Lark(r'start: "\\\t"').parse('\\\t')


        def test_ranged_repeat_rules(self):
            g = u"""!start: "A"~3
                """
            l = _Lark(g)
            self.assertEqual(l.parse(u'AAA'), Tree('start', ["A", "A", "A"]))
            self.assertRaises(ParseError, l.parse, u'AA')
            self.assertRaises((ParseError, UnexpectedInput), l.parse, u'AAAA')


            g = u"""!start: "A"~0..2
                """
            if PARSER != 'cyk': # XXX CYK currently doesn't support empty grammars
                l = _Lark(g)
                self.assertEqual(l.parse(u''), Tree('start', []))
                self.assertEqual(l.parse(u'A'), Tree('start', ['A']))
                self.assertEqual(l.parse(u'AA'), Tree('start', ['A', 'A']))
                self.assertRaises((UnexpectedToken, UnexpectedInput), l.parse, u'AAA')

            g = u"""!start: "A"~3..2
                """
            self.assertRaises(GrammarError, _Lark, g)

            g = u"""!start: "A"~2..3 "B"~2
                """
            l = _Lark(g)
            self.assertEqual(l.parse(u'AABB'), Tree('start', ['A', 'A', 'B', 'B']))
            self.assertEqual(l.parse(u'AAABB'), Tree('start', ['A', 'A', 'A', 'B', 'B']))
            self.assertRaises(ParseError, l.parse, u'AAAB')
            self.assertRaises((ParseError, UnexpectedInput), l.parse, u'AAABBB')
            self.assertRaises((ParseError, UnexpectedInput), l.parse, u'ABB')
            self.assertRaises((ParseError, UnexpectedInput), l.parse, u'AAAABB')


        def test_ranged_repeat_terms(self):
            g = u"""!start: AAA
                    AAA: "A"~3
                """
            l = _Lark(g)
            self.assertEqual(l.parse(u'AAA'), Tree('start', ["AAA"]))
            self.assertRaises((ParseError, UnexpectedInput), l.parse, u'AA')
            self.assertRaises((ParseError, UnexpectedInput), l.parse, u'AAAA')

            g = u"""!start: AABB CC
                    AABB: "A"~0..2 "B"~2
                    CC: "C"~1..2
                """
            l = _Lark(g)
            self.assertEqual(l.parse(u'AABBCC'), Tree('start', ['AABB', 'CC']))
            self.assertEqual(l.parse(u'BBC'), Tree('start', ['BB', 'C']))
            self.assertEqual(l.parse(u'ABBCC'), Tree('start', ['ABB', 'CC']))
            self.assertRaises((ParseError, UnexpectedInput), l.parse, u'AAAB')
            self.assertRaises((ParseError, UnexpectedInput), l.parse, u'AAABBB')
            self.assertRaises((ParseError, UnexpectedInput), l.parse, u'ABB')
            self.assertRaises((ParseError, UnexpectedInput), l.parse, u'AAAABB')

        @unittest.skipIf(PARSER=='earley', "Priority not handled correctly right now")  # TODO XXX
        def test_priority_vs_embedded(self):
            g = """
            A.2: "a"
            WORD: ("a".."z")+

            start: (A | WORD)+
            """
            l = _Lark(g)
            t = l.parse('abc')
            self.assertEqual(t.children, ['a', 'bc'])
            self.assertEqual(t.children[0].type, 'A')

        def test_line_counting(self):
            p = _Lark("start: /[^x]+/")

            text = 'hello\nworld'
            t = p.parse(text)
            tok = t.children[0]
            self.assertEqual(tok, text)
            self.assertEqual(tok.line, 1)
            self.assertEqual(tok.column, 1)
            # if _LEXER != 'dynamic':
            self.assertEqual(tok.end_line, 2)
            self.assertEqual(tok.end_column, 6)

        @unittest.skipIf(PARSER=='cyk', "Empty rules")
        def test_empty_end(self):
            p = _Lark("""
                start: b c d
                b: "B"
                c: | "C"
                d: | "D"
            """)
            res = p.parse('B')
            self.assertEqual(len(res.children), 3)

        @unittest.skipIf(PARSER=='cyk', "Empty rules")
        def test_maybe_placeholders(self):
            # Anonymous tokens shouldn't count
            p = _Lark("""start: ["a"] ["b"] ["c"] """, maybe_placeholders=True)
            self.assertEqual(p.parse("").children, [])

            # Unless keep_all_tokens=True
            p = _Lark("""start: ["a"] ["b"] ["c"] """, maybe_placeholders=True, keep_all_tokens=True)
            self.assertEqual(p.parse("").children, [None, None, None])

            # All invisible constructs shouldn't count
            p = _Lark("""start: [A] ["b"] [_c] ["e" "f" _c]
                        A: "a"
                        _c: "c" """, maybe_placeholders=True)
            self.assertEqual(p.parse("").children, [None])
            self.assertEqual(p.parse("c").children, [None])
            self.assertEqual(p.parse("aefc").children, ['a'])

            # ? shouldn't apply
            p = _Lark("""!start: ["a"] "b"? ["c"] """, maybe_placeholders=True)
            self.assertEqual(p.parse("").children, [None, None])
            self.assertEqual(p.parse("b").children, [None, 'b', None])

            p = _Lark("""!start: ["a"] ["b"] ["c"] """, maybe_placeholders=True)
            self.assertEqual(p.parse("").children, [None, None, None])
            self.assertEqual(p.parse("a").children, ['a', None, None])
            self.assertEqual(p.parse("b").children, [None, 'b', None])
            self.assertEqual(p.parse("c").children, [None, None, 'c'])
            self.assertEqual(p.parse("ab").children, ['a', 'b', None])
            self.assertEqual(p.parse("ac").children, ['a', None, 'c'])
            self.assertEqual(p.parse("bc").children, [None, 'b', 'c'])
            self.assertEqual(p.parse("abc").children, ['a', 'b', 'c'])

            p = _Lark("""!start: (["a"] "b" ["c"])+ """, maybe_placeholders=True)
            self.assertEqual(p.parse("b").children, [None, 'b', None])
            self.assertEqual(p.parse("bb").children, [None, 'b', None, None, 'b', None])
            self.assertEqual(p.parse("abbc").children, ['a', 'b', None, None, 'b', 'c'])
            self.assertEqual(p.parse("babbcabcb").children,
                [None, 'b', None,
                 'a', 'b', None,
                 None, 'b', 'c',
                 'a', 'b', 'c',
                 None, 'b', None])

            p = _Lark("""!start: ["a"] ["c"] "b"+ ["a"] ["d"] """, maybe_placeholders=True)
            self.assertEqual(p.parse("bb").children, [None, None, 'b', 'b', None, None])
            self.assertEqual(p.parse("bd").children, [None, None, 'b', None, 'd'])
            self.assertEqual(p.parse("abba").children, ['a', None, 'b', 'b', 'a', None])
            self.assertEqual(p.parse("cbbbb").children, [None, 'c', 'b', 'b', 'b', 'b', None, None])


        def test_escaped_string(self):
            "Tests common.ESCAPED_STRING"
            grammar = r"""
            start: ESCAPED_STRING+

            %import common (WS_INLINE, ESCAPED_STRING)
            %ignore WS_INLINE
            """

            parser = _Lark(grammar)
            parser.parse(r'"\\" "b" "c"')

            parser.parse(r'"That" "And a \"b"')


        def test_meddling_unused(self):
            "Unless 'unused' is removed, LALR analysis will fail on reduce-reduce collision"

            grammar = """
                start: EKS* x
                x: EKS
                unused: x*
                EKS: "x"
            """
            parser = _Lark(grammar)


        @unittest.skipIf(PARSER!='lalr' or 'custom' in LEXER, "Serialize currently only works for LALR parsers without custom lexers (though it should be easy to extend)")
        def test_serialize(self):
            grammar = """
                start: _ANY b "C"
                _ANY: /./
                b: "B"
            """
            parser = _Lark(grammar)
            s = BytesIO()
            parser.save(s)
            s.seek(0)
            parser2 = Lark.load(s)
            self.assertEqual(parser2.parse('ABC'), Tree('start', [Tree('b', [])]) )

        def test_multi_start(self):
            parser = _Lark('''
                a: "x" "a"?
                b: "x" "b"?
            ''', start=['a', 'b'])

            self.assertEqual(parser.parse('xa', 'a'), Tree('a', []))
            self.assertEqual(parser.parse('xb', 'b'), Tree('b', []))

        def test_lexer_detect_newline_tokens(self):
            # Detect newlines in regular tokens
            g = _Lark(r"""start: "go" tail*
            !tail : SA "@" | SB "@" | SC "@" | SD "@"
            SA : "a" /\n/
            SB : /b./s
            SC : "c" /[^a-z]/
            SD : "d" /\s/
            """)
            a,b,c,d = [x.children[1] for x in g.parse('goa\n@b\n@c\n@d\n@').children]
            self.assertEqual(a.line, 2)
            self.assertEqual(b.line, 3)
            self.assertEqual(c.line, 4)
            self.assertEqual(d.line, 5)

            # Detect newlines in ignored tokens
            for re in ['/\\n/', '/[^a-z]/', '/\\s/']:
                g = _Lark('''!start: "a" "a"
                             %ignore {}'''.format(re))
                a, b = g.parse('a\na').children
                self.assertEqual(a.line, 1)
                self.assertEqual(b.line, 2)

        @unittest.skipIf(PARSER=='cyk' or LEXER=='custom_old', "match_examples() not supported for CYK/old custom lexer")
        def test_match_examples(self):
            p = _Lark(r"""
                start: "a" "b" "c"
            """)

            def match_error(s):
                try:
                    _ = p.parse(s)
                except UnexpectedInput as u:
                    return u.match_examples(p.parse, {
                        0: ['abe'],
                        1: ['ab'],
                        2: ['cbc', 'dbc'],
                    })
                assert False

            assert match_error("abe") == 0
            assert match_error("ab") == 1
            assert match_error("bbc") == 2
            assert match_error("cbc") == 2
            self.assertEqual( match_error("dbc"), 2 )
            self.assertEqual( match_error("ebc"), 2 )


        @unittest.skipIf(not regex or sys.version_info[0] == 2, 'Unicode and Python 2 do not place nicely together.')
        def test_unicode_class(self):
            "Tests that character classes from the `regex` module work correctly."
            g = _Lark(r"""?start: NAME
                           NAME: ID_START ID_CONTINUE*
                           ID_START: /[\p{Lu}\p{Ll}\p{Lt}\p{Lm}\p{Lo}\p{Nl}_]+/
                           ID_CONTINUE: ID_START | /[\p{Mn}\p{Mc}\p{Nd}\p{Pc}]+/""", regex=True)

            self.assertEqual(g.parse('வணக்கம்'), 'வணக்கம்')

        @unittest.skipIf(not regex or sys.version_info[0] == 2, 'Unicode and Python 2 do not place nicely together.')
        def test_unicode_word(self):
            "Tests that a persistent bug in the `re` module works when `regex` is enabled."
            g = _Lark(r"""?start: NAME
                           NAME: /[\w]+/
                        """, regex=True)
            self.assertEqual(g.parse('வணக்கம்'), 'வணக்கம்')


        @unittest.skipIf(PARSER!='lalr', "Puppet error handling only works with LALR for now")
        def test_error_with_puppet(self):
            def ignore_errors(e):
                if isinstance(e, UnexpectedCharacters):
                    # Skip bad character
                    return True

                # Must be UnexpectedToken
                if e.token.type == 'COMMA':
                    # Skip comma
                    return True
                elif e.token.type == 'SIGNED_NUMBER':
                    # Try to feed a comma and retry the number
                    e.puppet.feed_token(Token('COMMA', ','))
                    e.puppet.feed_token(e.token)
                    return True

                # Unhandled error. Will stop parse and raise exception
                return False

            g = _Lark(r'''
                start: "[" num ("," num)* "]"
                ?num: SIGNED_NUMBER
                %import common.SIGNED_NUMBER
                %ignore " "
            ''')
            s = "[0 1, 2,, 3,,, 4, 5 6 ]"
            tree = g.parse(s, on_error=ignore_errors)
            res = [int(x) for x in tree.children]
            assert res == list(range(7))

            s = "[0 1, 2,@, 3,,, 4, 5 6 ]$"
            tree = g.parse(s, on_error=ignore_errors)


    _NAME = "Test" + PARSER.capitalize() + LEXER.capitalize()
    _TestParser.__name__ = _NAME
    _TestParser.__qualname__ = "tests.test_parser." + _NAME
    globals()[_NAME] = _TestParser
    __all__.append(_NAME)

_TO_TEST = [
        ('standard', 'earley'),
        ('standard', 'cyk'),
        ('standard', 'lalr'),
    
        ('dynamic', 'earley'),
        ('dynamic_complete', 'earley'),
    
        ('contextual', 'lalr'),
    
        ('custom_new', 'lalr'),
        ('custom_old', 'earley'),
]

for _LEXER, _PARSER in _TO_TEST:
    _make_parser_test(_LEXER, _PARSER)

for _LEXER in ('dynamic', 'dynamic_complete'):
    _make_full_earley_test(_LEXER)

if __name__ == '__main__':
    unittest.main()<|MERGE_RESOLUTION|>--- conflicted
+++ resolved
@@ -867,9 +867,9 @@
         self.lexer = TraditionalLexer(copy(lexer_conf))
     def lex(self, lexer_state, parser_state):
         return self.lexer.lex(lexer_state, parser_state)
-    
+
     __future_interface__ = True
-    
+
 class CustomLexerOld(Lexer):
     """
     Purpose of this custom lexer is to test the integration,
@@ -880,7 +880,7 @@
     def lex(self, text):
         ls = self.lexer.make_lexer_state(text)
         return self.lexer.lex(ls, None)
-    
+
     __future_interface__ = False
 
 def _tree_structure_check(a, b):
@@ -955,38 +955,29 @@
             self.bytes_lark.load(f)
 
 def _make_parser_test(LEXER, PARSER):
-<<<<<<< HEAD
-    if LEXER == 'custom_new':
-        lexer_class_or_name = CustomLexerNew
-    elif LEXER == 'custom_old':
-        lexer_class_or_name = CustomLexerOld
-    else:
-        lexer_class_or_name = LEXER
+    lexer_class_or_name = {
+        'custom_new': CustomLexerNew,
+        'custom_old': CustomLexerOld,
+    }.get(LEXER, LEXER)
+
     def _Lark(grammar, **kwargs):
         return Lark(grammar, lexer=lexer_class_or_name, parser=PARSER, propagate_positions=True, **kwargs)
     def _Lark_open(gfilename, **kwargs):
         return Lark.open(gfilename, lexer=lexer_class_or_name, parser=PARSER, propagate_positions=True, **kwargs)
-=======
-    lexer_class_or_name = CustomLexer if LEXER == 'custom' else LEXER
-    if (LEXER, PARSER) == ('standard', 'earley'): 
+
+    if (LEXER, PARSER) == ('standard', 'earley'):
         # Check that the `lark.lark` grammar represents can parse every example used in these tests.
-        # Doesn't matter when we do it, or how often. Just do it for the first entry in `TO_TEST`
+        # Standard-Earley was an arbitrary choice, to make sure it only ran once.
         lalr_parser = Lark.open(os.path.join(os.path.dirname(lark.__file__), 'grammars/lark.lark'), parser='lalr')
-        def _Lark(grammar, **kwargs):
-            inst = Lark(grammar, lexer=lexer_class_or_name, parser=PARSER, propagate_positions=True, **kwargs)
-            lalr_parser.parse(inst.source_grammar) # Test after instance creation. When the grammar should fail, don't test it.
-            return inst
-        def _Lark_open(gfilename, **kwargs):
-            inst = Lark.open(gfilename, lexer=lexer_class_or_name, parser=PARSER, propagate_positions=True, **kwargs)
-            lalr_parser.parse(inst.source_grammar)
-            return inst
-    else:
-        def _Lark(grammar, **kwargs):
-            return Lark(grammar, lexer=lexer_class_or_name, parser=PARSER, propagate_positions=True, **kwargs)
-        def _Lark_open(gfilename, **kwargs):
-            return Lark.open(gfilename, lexer=lexer_class_or_name, parser=PARSER, propagate_positions=True, **kwargs)
-
->>>>>>> 2fe5f2ed
+        def wrap_with_test_grammar(f):
+            def _f(x, **kwargs):
+                inst = f(x, **kwargs)
+                lalr_parser.parse(inst.source_grammar) # Test after instance creation. When the grammar should fail, don't test it.
+                return inst
+            return _f
+
+        _Lark = wrap_with_test_grammar(_Lark)
+        _Lark_open = wrap_with_test_grammar(_Lark_open)
 
 
     class _TestParser(unittest.TestCase):
@@ -2473,12 +2464,12 @@
         ('standard', 'earley'),
         ('standard', 'cyk'),
         ('standard', 'lalr'),
-    
+
         ('dynamic', 'earley'),
         ('dynamic_complete', 'earley'),
-    
+
         ('contextual', 'lalr'),
-    
+
         ('custom_new', 'lalr'),
         ('custom_old', 'earley'),
 ]
